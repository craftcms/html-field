<?php
/**
 * @link https://craftcms.com/
 * @copyright Copyright (c) Pixel & Tonic, Inc.
 * @license MIT
 */


namespace craft\htmlfield;

use Craft;
use craft\base\ElementInterface;
use craft\base\Field;
use craft\base\Volume;
use craft\elements\Asset;
use craft\helpers\FileHelper;
use craft\helpers\Html;
use craft\helpers\HtmlPurifier;
use craft\helpers\Json;
use craft\helpers\StringHelper;
use craft\helpers\UrlHelper;
use craft\validators\HandleValidator;
use HTMLPurifier_Config;
use yii\db\Schema;

/**
 * Base HTML Field
 *
 * @author Pixel & Tonic, Inc. <support@pixelandtonic.com>
 * @since 1.0.0
 */
abstract class HtmlField extends Field
{
    /**
     * @var string|null The HTML Purifier config file to use
     */
    public ?string $purifierConfig = null;

    /**
     * @var bool Whether the HTML should be purified on save
     */
    public bool $purifyHtml = true;

    /**
     * @var bool Whether `<font>` tags and disallowed inline styles should be removed on save
     */
    public bool $removeInlineStyles = false;

    /**
     * @var bool Whether empty tags should be removed on save
     */
    public bool $removeEmptyTags = false;

    /**
     * @var bool Whether non-breaking spaces should be replaced by regular spaces on save
     */
    public bool $removeNbsp = false;

    /**
     * @var string The type of database column the field should have in the content table
     */
    public string $columnType = Schema::TYPE_TEXT;

    /**
     * @inheritdoc
     */
    public function getContentColumnType(): array|string
    {
        return $this->columnType;
    }

    /**
     * @inheritdoc
     */
    public function settingsAttributes(): array
    {
        $attributes = parent::settingsAttributes();
        $attributes[] = 'purifierConfig';
        $attributes[] = 'removeInlineStyles';
        $attributes[] = 'removeEmptyTags';
        $attributes[] = 'removeNbsp';
        $attributes[] = 'purifyHtml';
        $attributes[] = 'columnType';
        return $attributes;
    }

    /**
     * @inheritdoc
     */
    public function normalizeValue(mixed $value, ?\craft\base\ElementInterface $element = null): mixed
    {
        if ($value === null || $value instanceof HtmlFieldData) {
            return $value;
        }

        $value = trim($value);

        if (in_array($value, ['<p><br></p>', '<p>&nbsp;</p>', '<p></p>', ''], true)) {
            return null;
        }

        return $this->createFieldData($value, $element->siteId ?? null);
    }

    /**
     * Creates the field data object with the given value and site ID.
     *
     * @param string $content
     * @param int|null $siteId
     * @return HtmlFieldData
     */
    protected function createFieldData(string $content, ?int $siteId): HtmlFieldData
    {
        return new HtmlFieldData($content, $siteId);
    }

    /**
     * Returns the value prepped for the input.
     *
     * @param HtmlFieldData|string|null $value
     * @param ElementInterface|null $element
     * @return string
     */
    protected function prepValueForInput($value, ?ElementInterface $element): string
    {
        if ($value instanceof HtmlFieldData) {
            $value = $value->getRawContent();
        }

        if ($value !== null) {
            $value = $this->_parseRefs($value, $element);
        }

        return $value ?? '';
    }

    /**
     * @inheritdoc
     */
    public function isValueEmpty(mixed $value, ElementInterface $element): bool
    {
        /** @var HtmlFieldData|null $value */
        if ($value === null) {
            return true;
        }
        return parent::isValueEmpty($value->getRawContent(), $element);
    }

    /**
     * @inheritdoc
     */
    protected function searchKeywords(mixed $value, ElementInterface $element): string
    {
        $keywords = parent::searchKeywords($value, $element);

        if (Craft::$app->getDb()->getIsMysql()) {
            $keywords = StringHelper::encodeMb4($keywords);
        }

        return $keywords;
    }

    /**
     * @inheritdoc
     */
    public function serializeValue(mixed $value, ?\craft\base\ElementInterface $element = null): mixed
    {
        /** @var HtmlFieldData|string|null $value */
        if (!$value) {
            return null;
        }

        if ($value instanceof HtmlFieldData) {
            $value = $value->getRawContent();
        }

        if ($value === '') {
            return null;
        }

        if ($this->purifyHtml) {
            // Parse reference tags so HTMLPurifier doesn't encode the curly braces
            $value = $this->_parseRefs($value, $element);

            // Sanitize & tokenize any SVGs
            $svgTokens = [];
            $svgContent = [];
            $value = preg_replace_callback('/<svg\b.*>.*<\/svg>/Uis', function(array $match) use (&$svgTokens, &$svgContent): string {
                $svgContent[] = Html::sanitizeSvg($match[0]);
                return $svgTokens[] = 'svg:' . StringHelper::randomString(10);
            }, $value);

            $value = HtmlPurifier::process($value, $this->purifierConfig());

            // Put the sanitized SVGs back
            $value = str_replace($svgTokens, $svgContent, $value);
        }

        if ($this->removeInlineStyles) {
            // Remove <font> tags
            $value = preg_replace('/<(?:\/)?font\b[^>]*>/', '', $value);

            // Remove disallowed inline styles
            $allowedStyles = $this->allowedStyles();
            $value = preg_replace_callback(
                '/(<(?:h1|h2|h3|h4|h5|h6|p|div|blockquote|pre|strong|em|b|i|u|a|span|img|table|thead|tbody|tr|td|th)\b[^>]*)\s+style="([^"]*)"/',
                function(array $matches) use ($allowedStyles) {
                    // Only allow certain styles through
                    $allowed = [];
                    $styles = explode(';', $matches[2]);
                    foreach ($styles as $style) {
                        [$name, $value] = array_map('trim', array_pad(explode(':', $style, 2), 2, ''));
                        if (isset($allowedStyles[$name])) {
                            $allowed[] = "$name: $value";
                        }
                    }
                    return $matches[1] . ($allowed ? sprintf(' style="%s"', implode('; ', $allowed)) : '');
                },
                $value
            );
        }

        if ($this->removeEmptyTags) {
            // Remove empty tags
            $value = preg_replace('/<(h1|h2|h3|h4|h5|h6|p|div|blockquote|pre|strong|em|a|b|i|u|span)\s*><\/\1>/', '', $value);
        }

        if ($this->removeNbsp) {
            // Replace non-breaking spaces with regular spaces
            $value = preg_replace('/(&nbsp;|&#160;|\x{00A0})/u', ' ', $value);
            $value = preg_replace('/  +/', ' ', $value);
        }

        // Find any element URLs and swap them with ref tags
        $value = preg_replace_callback(
            sprintf('/(href=|src=)([\'"])([^\'"\?#]*)(\?[^\'"\?#]+)?(#[^\'"\?#]+)?(?:#|%%23)([\w\\\\]+)\:(\d+)(?:@(\d+))?(\:(?:transform\:)?%s)?\2/', HandleValidator::$handlePattern),
            function($matches) {
                [, $attr, $q, $url, $query, $hash, $elementType, $ref, $siteId, $transform] = array_pad($matches, 10, null);

                // Create the ref tag, and make sure :url is in there
                $ref = "$elementType:$ref" . ($siteId ? "@$siteId" : '') . ($transform ?: ':url');

                if ($query || $hash) {
                    // Make sure that the query/hash isn't actually part of the parsed URL
                    // - someone's Entry URL Format could include "?slug={slug}" or "#{slug}", etc.
                    // - assets could include ?mtime=X&focal=none, etc.
                    $parsed = Craft::$app->getElements()->parseRefs("{{$ref}}");
                    if ($query) {
                        // Decode any HTML entities, e.g. &amp;
                        $query = Html::decode($query);
                        if (mb_strpos($parsed, $query) !== false) {
                            $url .= $query;
                            $query = '';
                        }
                    }
                    if ($hash && mb_strpos($parsed, $hash) !== false) {
                        $url .= $hash;
                        $hash = '';
                    }
                }

                return sprintf('%s%s%s', "$attr$q{", "$ref||$url", "}$query$hash$q");
            },
            $value
        );

        // Swap any regular URLS with element refs, too

        // Get all base URLs, sorted by longest first
        $baseUrls = [];
        $baseUrlLengths = [];
        $siteIds = [];
        $volumeIds = [];

        foreach (Craft::$app->getSites()->getAllSites(false) as $site) {
            if ($site->hasUrls && ($baseUrl = $site->getBaseUrl())) {
                $baseUrls[] = $baseUrl;
                $siteIds[] = $site->id;
                $volumeIds[] = null;
            }
        }

        foreach (Craft::$app->getVolumes()->getAllVolumes() as $volume) {
<<<<<<< HEAD
            $fs = $volume->getFs();
            if ($fs->hasUrls) {
                $baseUrls[] = $fs->getRootUrl();
=======
            /** @var Volume $volume */
            if ($volume->hasUrls && ($baseUrl = $volume->getRootUrl())) {
                $baseUrls[] = $baseUrl;
>>>>>>> c8d58d23
                $siteIds[] = null;
                $volumeIds[] = $volume->id;
            }
        }

        foreach ($baseUrls as &$baseUrl) {
            // just to be safe
            $baseUrl = StringHelper::ensureRight($baseUrl, '/');
            $baseUrlLengths[] = strlen($baseUrl);
        }

        array_multisort($baseUrlLengths, SORT_DESC, SORT_NUMERIC, $baseUrls, $siteIds, $volumeIds);

        $value = preg_replace_callback(
            '/(href=|src=)([\'"])((?:\/|http).*?)\2/',
            function($matches) use ($baseUrls, $siteIds, $volumeIds) {
                $url = $matches[3] ?? null;

                if (!$url) {
                    return '';
                }

                foreach ($baseUrls as $key => $baseUrl) {
                    if (StringHelper::startsWith($url, $baseUrl)) {
                        // Drop query
                        $query = parse_url($url, PHP_URL_QUERY);

                        if (!empty($query)) {
                            break;
                        }

                        $uri = preg_replace('/\?.*/', '', $url);

                        // Drop page trigger
                        $pageTrigger = Craft::$app->getConfig()->getGeneral()->getPageTrigger();
                        if (strpos($pageTrigger, '?') !== 0) {
                            $pageTrigger = preg_quote($pageTrigger, '/');
                            $uri = preg_replace("/^(?:(.*)\/)?$pageTrigger(\d+)$/", '', $uri);
                        }

                        // Drop the base URL
                        $uri = StringHelper::removeLeft($uri, $baseUrl);

                        if ($siteIds[$key] !== null) {
                            // site URL
                            if ($element = Craft::$app->getElements()->getElementByUri($uri, $siteIds[$key], true)) {
                                $refHandle = $element::refHandle();
                                if ($refHandle) {
                                    $url = sprintf('{%s:%s@%s:url||%s}', $refHandle, $element->id, $siteIds[$key], $url);
                                }
                                break;
                            }
                        } else {
                            // volume URL
                            $filename = basename($uri);
                            $folderPath = dirname($uri);

                            $assetId = Asset::find()
                                ->volumeId($volumeIds[$key])
                                ->filename($filename)
                                ->folderPath($folderPath !== '.' ? $folderPath : '')
                                ->select(['elements.id'])
                                ->scalar();

                            if ($assetId) {
                                $url = sprintf('{asset:%s:url||%s}', $assetId, $url);
                                break;
                            }
                        }
                    }
                }

                return $matches[1] . $matches[2] . $url . $matches[2];
            },
            $value
        );

        if (Craft::$app->getDb()->getIsMysql()) {
            // Encode any 4-byte UTF-8 characters.
            $value = StringHelper::encodeMb4($value);
        }

        return $value;
    }

    /**
     * Parse ref tags in URLs, while preserving the original tag values in the URL fragments
     * (e.g. `href="{entry:id:url}"` => `href="[entry-url]#entry:id:url"`)
     *
     * @param string $value
     * @param ElementInterface|null $element
     * @return string
     */
    private function _parseRefs(string $value, ?ElementInterface $element = null): string
    {
        if (!StringHelper::contains($value, '{')) {
            return $value;
        }

        return preg_replace_callback(
            sprintf('/(href=|src=)([\'"])(\{([\w\\\\]+\:\d+(?:@\d+)?\:(?:transform\:)?%s)(?:\|\|[^\}]+)?\})(?:\?([^\'"#]*))?(#[^\'"#]+)?\2/', HandleValidator::$handlePattern),
            function($matches) use ($element) {
                [$fullMatch, $attr, $q, $refTag, $ref, $query, $fragment] = array_pad($matches, 7, null);
                $parsed = Craft::$app->getElements()->parseRefs($refTag, $element->siteId ?? null);

                // If the ref tag couldn't be parsed, leave it alone
                if ($parsed === $refTag) {
                    return $fullMatch;
                }

                if ($query) {
                    // Decode any HTML entities, e.g. &amp;
                    $query = Html::decode($query);
                    if (mb_strpos($parsed, $query) !== false) {
                        $parsed = UrlHelper::urlWithParams($parsed, $query);
                    }
                }

                return sprintf('%s%s%s', "$attr$q$parsed", $fragment ?? '', "#$ref$q");
            },
            $value
        );
    }

    /**
     * Returns the HTML Purifier config used by this field.
     *
     * @return HTMLPurifier_Config
     */
    protected function purifierConfig(): HTMLPurifier_Config
    {
        $purifierConfig = HTMLPurifier_Config::createDefault();
        $purifierConfig->autoFinalize = false;

        $config = $this->config('htmlpurifier', $this->purifierConfig) ?: $this->defaultPurifierOptions();

        foreach ($config as $option => $value) {
            $purifierConfig->set($option, $value);
        }

        return $purifierConfig;
    }

    /**
     * Returns the default HTML Purifier config options, if no config is specified/exists.
     *
     * @return array
     */
    protected function defaultPurifierOptions(): array
    {
        return [
            'Attr.AllowedFrameTargets' => ['_blank'],
            'Attr.EnableID' => true,
            'HTML.SafeIframe' => true,
            'URI.SafeIframeRegexp' => '%^(https?:)?//(www\.youtube(-nocookie)?\.com/embed/|player\.vimeo\.com/video/)%',
        ];
    }

    /**
     * Returns the available config options in a given directory.
     *
     * @param string $dir The directory name within the config/ folder to look for config files
     * @return array
     */
    protected function configOptions(string $dir): array
    {
        $options = ['' => Craft::t('app', 'Default')];
        $path = Craft::$app->getPath()->getConfigPath() . DIRECTORY_SEPARATOR . $dir;

        if (is_dir($path)) {
            $files = FileHelper::findFiles($path, [
                'only' => ['*.json'],
                'recursive' => false,
            ]);

            foreach ($files as $file) {
                $filename = basename($file);
                if ($filename !== 'Default.json') {
                    $options[$filename] = pathinfo($file, PATHINFO_FILENAME);
                }
            }
        }

        ksort($options);

        return $options;
    }

    /**
     * Returns a JSON-decoded config, if it exists.
     *
     * @param string $dir The directory name within the config/ folder to look for the config file
     * @param string|null $file The filename to load.
     * @return array|false The config, or false if the file doesn't exist
     */
    protected function config(string $dir, string $file = null)
    {
        if (!$file) {
            $file = 'Default.json';
        }

        $path = Craft::$app->getPath()->getConfigPath() . DIRECTORY_SEPARATOR . $dir . DIRECTORY_SEPARATOR . $file;

        if (!is_file($path)) {
            if ($file !== 'Default.json') {
                // Try again with Default
                return $this->config($dir);
            }
            return false;
        }

        return Json::decode(file_get_contents($path));
    }

    /**
     * Returns the allowed inline CSS styles, based on the plugins that are enabled.
     *
     * @return string[]
     */
    protected function allowedStyles(): array
    {
        return [];
    }
}<|MERGE_RESOLUTION|>--- conflicted
+++ resolved
@@ -281,15 +281,9 @@
         }
 
         foreach (Craft::$app->getVolumes()->getAllVolumes() as $volume) {
-<<<<<<< HEAD
             $fs = $volume->getFs();
-            if ($fs->hasUrls) {
-                $baseUrls[] = $fs->getRootUrl();
-=======
-            /** @var Volume $volume */
-            if ($volume->hasUrls && ($baseUrl = $volume->getRootUrl())) {
+            if ($fs->hasUrls && ($baseUrl = $fs->getRootUrl())) {
                 $baseUrls[] = $baseUrl;
->>>>>>> c8d58d23
                 $siteIds[] = null;
                 $volumeIds[] = $volume->id;
             }
